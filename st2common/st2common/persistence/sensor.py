# Licensed to the StackStorm, Inc ('StackStorm') under one or more
# contributor license agreements.  See the NOTICE file distributed with
# this work for additional information regarding copyright ownership.
# The ASF licenses this file to You under the Apache License, Version 2.0
# (the "License"); you may not use this file except in compliance with
# the License.  You may obtain a copy of the License at
#
#     http://www.apache.org/licenses/LICENSE-2.0
#
# Unless required by applicable law or agreed to in writing, software
# distributed under the License is distributed on an "AS IS" BASIS,
# WITHOUT WARRANTIES OR CONDITIONS OF ANY KIND, either express or implied.
# See the License for the specific language governing permissions and
# limitations under the License.

from st2common import transport
<<<<<<< HEAD
from st2common.models.db.sensor import sensor_type_access, sensor_instance_access, \
    sensor_execution_access
from st2common.persistence.base import Access, ContentPackResource
=======
from st2common.models.db.sensor import sensor_type_access
from st2common.persistence.base import ContentPackResource
from st2common.transport import utils as transport_utils
>>>>>>> a7d5418b


class SensorType(ContentPackResource):
    impl = sensor_type_access
    publisher = None

    @classmethod
    def _get_impl(cls):
        return cls.impl

    @classmethod
    def _get_publisher(cls):
        if not cls.publisher:
<<<<<<< HEAD
            cls.publisher = transport.reactor.SensorCUDPublisher(cfg.CONF.messaging.url)
        return cls.publisher


class SensorInstance(ContentPackResource):
    impl = sensor_instance_access
    publisher = None

    @classmethod
    def _get_impl(cls):
        return cls.impl

    @classmethod
    def _get_publisher(cls):
        if not cls.publisher:
            cls.publisher = transport.reactor.SensorInstanceCUDPublisher(cfg.CONF.messaging.url)
        return cls.publisher


class SensorExecution(Access):
    impl = sensor_execution_access

    @classmethod
    def _get_impl(cls):
        return cls.impl
=======
            cls.publisher = transport.reactor.SensorCUDPublisher(
                urls=transport_utils.get_messaging_urls())
        return cls.publisher
>>>>>>> a7d5418b
<|MERGE_RESOLUTION|>--- conflicted
+++ resolved
@@ -14,15 +14,10 @@
 # limitations under the License.
 
 from st2common import transport
-<<<<<<< HEAD
 from st2common.models.db.sensor import sensor_type_access, sensor_instance_access, \
     sensor_execution_access
 from st2common.persistence.base import Access, ContentPackResource
-=======
-from st2common.models.db.sensor import sensor_type_access
-from st2common.persistence.base import ContentPackResource
 from st2common.transport import utils as transport_utils
->>>>>>> a7d5418b
 
 
 class SensorType(ContentPackResource):
@@ -36,8 +31,8 @@
     @classmethod
     def _get_publisher(cls):
         if not cls.publisher:
-<<<<<<< HEAD
-            cls.publisher = transport.reactor.SensorCUDPublisher(cfg.CONF.messaging.url)
+            cls.publisher = transport.reactor.SensorCUDPublisher(
+                urls=transport_utils.get_messaging_urls())
         return cls.publisher
 
 
@@ -61,9 +56,4 @@
 
     @classmethod
     def _get_impl(cls):
-        return cls.impl
-=======
-            cls.publisher = transport.reactor.SensorCUDPublisher(
-                urls=transport_utils.get_messaging_urls())
-        return cls.publisher
->>>>>>> a7d5418b
+        return cls.impl